# Copyright (c) 2013 Mirantis Inc.
#
# Licensed under the Apache License, Version 2.0 (the "License");
# you may not use this file except in compliance with the License.
# You may obtain a copy of the License at
#
#   http://www.apache.org/licenses/LICENSE-2.0
#
# Unless required by applicable law or agreed to in writing, software
# distributed under the License is distributed on an "AS IS" BASIS,
# WITHOUT WARRANTIES OR CONDITIONS OF ANY KIND, either express or
# implied.
# See the License for the specific language governing permissions and
# limitations under the License.

from email import utils as email_utils
import gzip
import re
import StringIO

import six
from six.moves import http_client
from six.moves.urllib import parse

from stackalytics.openstack.common import log as logging
from stackalytics.processor import utils


LOG = logging.getLogger(__name__)

EMAIL_HEADER_PATTERN = ('From \S+(?: at \S+)?\s+'
                        '\w{3}\s+\w{3}\s+\d{1,2}\s+\d{2}:\d{2}(?::\d{2})?'
                        '(?:\s+\S+)?\s+\d{4}.*?\n')

MAIL_BOX_PATTERN = re.compile(
    '^' + EMAIL_HEADER_PATTERN +
    'From: (?P<author_email>\S+(?: at \S+))'
    '(?:\W+(?P<author_name>\w+(?:\s\w+)*))?.*?\n'
    'Date: (?P<date>.*?)\n'
    'Subject: (?P<subject>.*?)(?=\n\S+:)'
    '.*?Message-ID: (?P<message_id>\S+)\n'
    '\n(?P<body>.*?)\n'
    '(?=' + EMAIL_HEADER_PATTERN + 'From: )',
    flags=re.MULTILINE | re.DOTALL)

MESSAGE_PATTERNS = {
    'bug_id': re.compile(r'https://bugs.launchpad.net/bugs/(?P<id>\d+)',
                         re.IGNORECASE),
    'blueprint_id': re.compile(r'https://blueprints.launchpad.net/'
                               r'(?P<module>[^\/]+)/\+spec/(?P<id>[a-z0-9-]+)',
                               re.IGNORECASE),
}

TRAILING_RECORD = ('From ishakhat at mirantis.com  Tue Sep 17 07:30:43 2013'
                   'From: ')


def _get_mail_archive_links(uri):
    content = utils.read_uri(uri)
    links = set(re.findall(r'\shref\s*=\s*[\'"]([^\'"]*\.txt(\.gz)?)', content,
                           flags=re.IGNORECASE))
<<<<<<< HEAD
    return [parse.urljoin(uri, link) for link in links]
=======
    # each link is a tuple due to having multiple groups in the re -- get the first one
    return [urlparse.urljoin(uri, link[0]) for link in links]
>>>>>>> d95b281b


def _link_content_changed(link, runtime_storage_inst):
    LOG.debug('Check changes for mail archive located at uri: %s', link)
    parsed_uri = parse.urlparse(link)
    conn = http_client.HTTPConnection(parsed_uri.netloc)
    conn.request('HEAD', parsed_uri.path)
    res = conn.getresponse()
    last_modified = res.getheader('last-modified')
    conn.close()

    if last_modified != runtime_storage_inst.get_by_key('mail_link:' + link):
        LOG.debug('Mail archive changed, last modified at: %s', last_modified)
        runtime_storage_inst.set_by_key('mail_link:' + link, last_modified)
        return True

    # return true every time for now
    return True


def _retrieve_mails(uri):
    LOG.debug('Retrieving mail archive from uri: %s', uri)
    content = utils.read_uri(uri)
    if not content:
        LOG.error('Error reading mail archive from uri: %s', uri)
        return

    # only gunzip if the uri has a .gz suffix
    matchgz = re.compile ('\.txt\.gz')
    if matchgz.search(uri):
        LOG.debug ('%s is a gzipped file', uri)
        gzip_fd = gzip.GzipFile(fileobj=StringIO.StringIO(content))
        content = gzip_fd.read()
    else:
        LOG.debug ('%s is not a gzipped file', uri)
        
    LOG.debug('Mail archive is loaded, start processing')

    content += TRAILING_RECORD

    for rec in re.finditer(MAIL_BOX_PATTERN, content):
        email = rec.groupdict()
        email['author_email'] = email['author_email'].replace(' at ', '@', 1)
        if not utils.check_email_validity(email['author_email']):
            continue

        email['date'] = int(email_utils.mktime_tz(
            email_utils.parsedate_tz(email['date'])))

        for pattern_name, pattern in six.iteritems(MESSAGE_PATTERNS):
            collection = set()
            for item in re.finditer(pattern, email['body']):
                groups = item.groupdict()
                item_id = groups['id']
                if 'module' in groups:
                    item_id = groups['module'] + ':' + item_id
                    email['module'] = groups['module']
                collection.add(item_id)
            email[pattern_name] = list(collection)

        yield email


def log(uri, runtime_storage_inst):

    links = _get_mail_archive_links(uri)
    LOG.debug ('Mail archive links: %s', str(links))
    for link in links:
        if _link_content_changed(link, runtime_storage_inst):
            for mail in _retrieve_mails(link):
                LOG.debug('New mail: %s', mail['message_id'])
                yield mail<|MERGE_RESOLUTION|>--- conflicted
+++ resolved
@@ -59,13 +59,8 @@
     content = utils.read_uri(uri)
     links = set(re.findall(r'\shref\s*=\s*[\'"]([^\'"]*\.txt(\.gz)?)', content,
                            flags=re.IGNORECASE))
-<<<<<<< HEAD
-    return [parse.urljoin(uri, link) for link in links]
-=======
     # each link is a tuple due to having multiple groups in the re -- get the first one
     return [urlparse.urljoin(uri, link[0]) for link in links]
->>>>>>> d95b281b
-
 
 def _link_content_changed(link, runtime_storage_inst):
     LOG.debug('Check changes for mail archive located at uri: %s', link)
@@ -100,7 +95,7 @@
         content = gzip_fd.read()
     else:
         LOG.debug ('%s is not a gzipped file', uri)
-        
+
     LOG.debug('Mail archive is loaded, start processing')
 
     content += TRAILING_RECORD
